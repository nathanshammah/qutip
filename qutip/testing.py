--- conflicted
+++ resolved
@@ -35,17 +35,13 @@
 
 def run(full=False):
     """
-<<<<<<< HEAD
-    Run the automated test scripts for QuTiP.
+    Run the test scripts for QuTiP.
 
     Parameters
     ----------
     full: bool
         If True run all test (30 min). Otherwise skip few variants of the
         slowest tests.
-=======
-    Run the test scripts for QuTiP.
->>>>>>> 98041c45
     """
     # Call about to get all version info printed with tests
     about()
