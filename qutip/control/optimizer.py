--- conflicted
+++ resolved
@@ -86,12 +86,8 @@
 import numpy as np
 import timeit
 import scipy.optimize as spopt
-<<<<<<< HEAD
 import copy
 #QuTiP
-=======
-# QuTiP
->>>>>>> 1e3a3e94
 from qutip import Qobj
 import qutip.logging as logging
 logger = logging.get_logger()
@@ -125,17 +121,7 @@
         The default NOTSET implies that the level will be taken from
         the QuTiP settings file, which by default is WARN
         Note value should be set using set_log_level
-<<<<<<< HEAD
-                
-=======
-
-    test_out_files : integer
-        Determines whether test / debug output files will be generated
-        0 implies no test / debug output files
-        Higher values will produce increasingly more output files
-        Note that the sub directory 'test_out' must exist for values > 0
-
->>>>>>> 1e3a3e94
+
     dynamics : Dynamics (subclass instance)
         describes the dynamics of the (quantum) system to be control optimised
         (see Dynamics classes for details)
@@ -213,22 +199,10 @@
         """
         Check optimiser attribute status and passed parameters before
         running the optimisation.
-<<<<<<< HEAD
         """           
         
         self._check_prepare_test_out_files()
         
-=======
-        """
-        if self.test_out_files > 0:
-            if not self.config.check_create_test_out_dir():
-                self.test_out_files = 0
-
-        if self.test_out_files >= 1 and self.stats is None:
-            raise errors.UsageError("Cannot output test files when stats"
-                                    " attribute is not set.")
-
->>>>>>> 1e3a3e94
         if term_conds is not None:
             self.termination_conditions = term_conds
         term_conds = self.termination_conditions
@@ -251,7 +225,6 @@
         if term_conds.fid_goal is None:
             term_conds.fid_goal = 1 - term_conds.fid_err_targ
 
-<<<<<<< HEAD
         if self.stats is not None:
             self.stats.clear()
             
@@ -322,8 +295,6 @@
             self._grad_norm_tofh.close()
             self._grad_norm_tofh = 0
             
-=======
->>>>>>> 1e3a3e94
     def fid_err_func_wrapper(self, *args):
         """
         Get the fidelity error achieved using the ctrl amplitudes passed
@@ -343,12 +314,8 @@
             self.stats.num_fidelity_func_calls += 1
             if self.log_level <= logging.DEBUG:
                 logger.debug("fidelity error call {}".format(
-<<<<<<< HEAD
                         self.stats.num_fidelity_func_calls))
 
-=======
-                    self.stats.num_fidelity_func_calls))
->>>>>>> 1e3a3e94
         amps = args[0].copy().reshape(self.dynamics.ctrl_amps.shape)
         self.dynamics.update_ctrl_amps(amps)
 
@@ -400,7 +367,6 @@
                         
         if self.config.test_out_grad:
             # save gradients to file
-<<<<<<< HEAD
             dyn = self.dynamics
             fname = "grad_{}_{}_{}_{}_call{}{}".format(
                         self.id_text,
@@ -413,15 +379,6 @@
             fpath = os.path.join(self.config.test_out_dir, fname)
             np.savetxt(fpath, grad, fmt='%11.4g')
         
-=======
-            fname = os.path.join(
-                "test_out",
-                "grad_{}_{}_call{}.txt".format(self.config.dyn_type,
-                                               self.config.fid_type,
-                                               self.stats.num_grad_func_calls))
-            np.savetxt(fname, grad, fmt='%11.4f')
-
->>>>>>> 1e3a3e94
         tc = self.termination_conditions
         if fid_comp.grad_norm < tc.min_gradient_norm:
             raise errors.GradMinReachedTerminate(fid_comp.grad_norm)
@@ -444,24 +401,15 @@
                     fid_comp.fid_err, fid_comp.grad_norm))
 
         tc = self.termination_conditions
-<<<<<<< HEAD
+
         if wall_time > tc.max_wall_time:
-=======
-        if (timeit.default_timer() - self.wall_time_optimize_start >
-                tc.max_wall_time):
->>>>>>> 1e3a3e94
             raise errors.MaxWallTimeTerminate()
 
         self.num_iter += 1
         # *** update stats ***
         if self.stats is not None:
             self.stats.num_iter = self.num_iter
-<<<<<<< HEAD
-            
-            
-=======
-
->>>>>>> 1e3a3e94
+
     def _interpret_term_exception(self, except_term, result):
         """
         Update the result object based on the exception that occurred
@@ -499,13 +447,10 @@
     Implements the run_optimization method using the BFGS algorithm
     """
 
-<<<<<<< HEAD
     def reset(self):
         Optimizer.reset(self)
         self.id_text = 'BFGS'
         
-=======
->>>>>>> 1e3a3e94
     def run_optimization(self, term_conds=None):
         """
         Optimise the control pulse amplitudes to minimise the fidelity error
@@ -565,12 +510,8 @@
 
         end_time = timeit.default_timer()
         self._add_common_result_attribs(result, st_time, end_time)
-<<<<<<< HEAD
         self._check_close_test_out_files()
-        
-=======
-
->>>>>>> 1e3a3e94
+
         return result
 
 
@@ -640,13 +581,8 @@
             self.stats.wall_time_optim_start = st_time
             self.stats.wall_time_optim_end = 0.0
             self.stats.num_iter = 1
-<<<<<<< HEAD
-        
+
         bounds = self._build_bounds_list()        
-=======
-
-        bounds = self._build_bounds_list()
->>>>>>> 1e3a3e94
         result = self._create_result()
         if self.log_level < logging.DEBUG:
             alg_msg_lvl = 1
@@ -690,12 +626,6 @@
 
         end_time = timeit.default_timer()
         self._add_common_result_attribs(result, st_time, end_time)
-<<<<<<< HEAD
         self._check_close_test_out_files()
-        
-        return result
-    
-=======
-
-        return result
->>>>>>> 1e3a3e94
+
+        return result