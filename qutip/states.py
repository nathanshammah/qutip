# This file is part of QuTiP: Quantum Toolbox in Python.
#
#    Copyright (c) 2011 and later, Paul D. Nation and Robert J. Johansson.
#    All rights reserved.
#
#    Redistribution and use in source and binary forms, with or without
#    modification, are permitted provided that the following conditions are
#    met:
#
#    1. Redistributions of source code must retain the above copyright notice,
#       this list of conditions and the following disclaimer.
#
#    2. Redistributions in binary form must reproduce the above copyright
#       notice, this list of conditions and the following disclaimer in the
#       documentation and/or other materials provided with the distribution.
#
#    3. Neither the name of the QuTiP: Quantum Toolbox in Python nor the names
#       of its contributors may be used to endorse or promote products derived
#       from this software without specific prior written permission.
#
#    THIS SOFTWARE IS PROVIDED BY THE COPYRIGHT HOLDERS AND CONTRIBUTORS
#    "AS IS" AND ANY EXPRESS OR IMPLIED WARRANTIES, INCLUDING, BUT NOT
#    LIMITED TO, THE IMPLIED WARRANTIES OF MERCHANTABILITY AND FITNESS FOR A
#    PARTICULAR PURPOSE ARE DISCLAIMED. IN NO EVENT SHALL THE COPYRIGHT
#    HOLDER OR CONTRIBUTORS BE LIABLE FOR ANY DIRECT, INDIRECT, INCIDENTAL,
#    SPECIAL, EXEMPLARY, OR CONSEQUENTIAL DAMAGES (INCLUDING, BUT NOT
#    LIMITED TO, PROCUREMENT OF SUBSTITUTE GOODS OR SERVICES; LOSS OF USE,
#    DATA, OR PROFITS; OR BUSINESS INTERRUPTION) HOWEVER CAUSED AND ON ANY
#    THEORY OF LIABILITY, WHETHER IN CONTRACT, STRICT LIABILITY, OR TORT
#    (INCLUDING NEGLIGENCE OR OTHERWISE) ARISING IN ANY WAY OUT OF THE USE
#    OF THIS SOFTWARE, EVEN IF ADVISED OF THE POSSIBILITY OF SUCH DAMAGE.
###############################################################################

import numpy as np
from scipy import arange, conj, prod
import scipy.sparse as sp
from scipy.misc import factorial

from qutip.qobj import Qobj
from qutip.operators import destroy, jmat
from qutip.tensor import tensor


def basis(N, n=0, offset=0):
    """Generates the vector representation of a Fock state.

    Parameters
    ----------
    N : int
        Number of Fock states in Hilbert space.

    n : int
        Integer corresponding to desired number state, defaults
        to 0 if omitted.

    offset : int (default 0)
        The lowest number state that is included in the finite number state
        representation of the state.

    Returns
    -------
    state : qobj
      Qobj representing the requested number state ``|n>``.

    Examples
    --------
    >>> basis(5,2)
    Quantum object: dims = [[5], [1]], shape = [5, 1], type = ket
    Qobj data =
    [[ 0.+0.j]
     [ 0.+0.j]
     [ 1.+0.j]
     [ 0.+0.j]
     [ 0.+0.j]]

    Notes
    -----

    A subtle incompatibility with the quantum optics toolbox: In QuTiP::

        basis(N, 0) = ground state

    but in the qotoolbox::

        basis(N, 1) = ground state

    """
    if (not isinstance(N, (int, np.integer))) or N < 0:
        raise ValueError("N must be integer N >= 0")

    if (not isinstance(n, (int, np.integer))) or n < offset:
        raise ValueError("n must be integer n >= 0")

    if n - offset > (N - 1):  # check if n is within bounds
        raise ValueError("basis vector index need to be in n <= N-1")

    bas = sp.lil_matrix((N, 1))  # column vector of zeros
    bas[n - offset, 0] = 1  # 1 located at position n
    bas = bas.tocsr()

    return Qobj(bas)


def qutrit_basis():
    """Basis states for a three level system (qutrit)

    Returns
    -------
    qstates : array
        Array of qutrit basis vectors

    """
    return np.array([basis(3, 0), basis(3, 1), basis(3, 2)])


def _sqrt_factorial(n_vec):
    # take the square root before multiplying
    return np.array([np.prod(np.sqrt(np.arange(1, n + 1))) for n in n_vec])


def coherent(N, alpha, offset=0, method='operator'):
    """Generates a coherent state with eigenvalue alpha.

    Constructed using displacement operator on vacuum state.

    Parameters
    ----------
    N : int
        Number of Fock states in Hilbert space.

    alpha : float/complex
        Eigenvalue of coherent state.

    offset : int (default 0)
        The lowest number state that is included in the finite number state
        representation of the state. Using a non-zero offset will make the
        default method 'analytic'.

    method : string {'operator', 'analytic'}
        Method for generating coherent state.

    Returns
    -------
    state : qobj
        Qobj quantum object for coherent state

    Examples
    --------
    >>> coherent(5,0.25j)
    Quantum object: dims = [[5], [1]], shape = [5, 1], type = ket
    Qobj data =
    [[  9.69233235e-01+0.j        ]
     [  0.00000000e+00+0.24230831j]
     [ -4.28344935e-02+0.j        ]
     [  0.00000000e+00-0.00618204j]
     [  7.80904967e-04+0.j        ]]

    Notes
    -----
    Select method 'operator' (default) or 'analytic'. With the
    'operator' method, the coherent state is generated by displacing
    the vacuum state using the displacement operator defined in the
    truncated Hilbert space of size 'N'. This method guarantees that the
    resulting state is normalized. With 'analytic' method the coherent state
    is generated using the analytical formula for the coherent state
    coefficients in the Fock basis. This method does not guarantee that the
    state is normalized if truncated to a small number of Fock states,
    but would in that case give more accurate coefficients.

    """
    if method == "operator" and offset == 0:

        x = basis(N, 0)
        a = destroy(N)
        D = (alpha * a.dag() - conj(alpha) * a).expm()
        return D * x

    elif method == "analytic" or offset > 0:

        data = np.zeros([N, 1], dtype=complex)
        n = arange(N) + offset
        data[:, 0] = np.exp(-(abs(alpha) ** 2) / 2.0) * (alpha ** (n)) / \
            _sqrt_factorial(n)
        return Qobj(data)

    else:
        raise TypeError(
            "The method option can only take values 'operator' or 'analytic'")


def coherent_dm(N, alpha, offset=0, method='operator'):
    """Density matrix representation of a coherent state.

    Constructed via outer product of :func:`qutip.states.coherent`

    Parameters
    ----------
    N : int
        Number of Fock states in Hilbert space.

    alpha : float/complex
        Eigenvalue for coherent state.

    offset : int (default 0)
        The lowest number state that is included in the finite number state
        representation of the state.

    method : string {'operator', 'analytic'}
        Method for generating coherent density matrix.

    Returns
    -------
    dm : qobj
        Density matrix representation of coherent state.

    Examples
    --------
    >>> coherent_dm(3,0.25j)
    Quantum object: dims = [[3], [3]], \
shape = [3, 3], type = oper, isHerm = True
    Qobj data =
    [[ 0.93941695+0.j          0.00000000-0.23480733j -0.04216943+0.j        ]
     [ 0.00000000+0.23480733j  0.05869011+0.j          0.00000000-0.01054025j]
     [-0.04216943+0.j          0.00000000+0.01054025j  0.00189294+0.j\
        ]]

    Notes
    -----
    Select method 'operator' (default) or 'analytic'. With the
    'operator' method, the coherent density matrix is generated by displacing
    the vacuum state using the displacement operator defined in the
    truncated Hilbert space of size 'N'. This method guarantees that the
    resulting density matrix is normalized. With 'analytic' method the coherent
    density matrix is generated using the analytical formula for the coherent
    state coefficients in the Fock basis. This method does not guarantee that
    the state is normalized if truncated to a small number of Fock states,
    but would in that case give more accurate coefficients.

    """
    if method == "operator":
        psi = coherent(N, alpha, offset=offset)
        return psi * psi.dag()

    elif method == "analytic":
        psi = coherent(N, alpha, offset=offset, method='analytic')
        return psi * psi.dag()

    else:
        raise TypeError(
            "The method option can only take values 'operator' or 'analytic'")


def fock_dm(N, n=0, offset=0):
    """Density matrix representation of a Fock state

    Constructed via outer product of :func:`qutip.states.fock`.

    Parameters
    ----------
    N : int
        Number of Fock states in Hilbert space.

    n : int
        ``int`` for desired number state, defaults to 0 if omitted.

    Returns
    -------
    dm : qobj
        Density matrix representation of Fock state.

    Examples
    --------
     >>> fock_dm(3,1)
     Quantum object: dims = [[3], [3]], \
shape = [3, 3], type = oper, isHerm = True
     Qobj data =
     [[ 0.+0.j  0.+0.j  0.+0.j]
      [ 0.+0.j  1.+0.j  0.+0.j]
      [ 0.+0.j  0.+0.j  0.+0.j]]

    """
    psi = basis(N, n, offset=offset)

    return psi * psi.dag()


def fock(N, n=0, offset=0):
    """Bosonic Fock (number) state.

    Same as :func:`qutip.states.basis`.

    Parameters
    ----------
    N : int
        Number of states in the Hilbert space.

    n : int
        ``int`` for desired number state, defaults to 0 if omitted.

    Returns
    -------
        Requested number state :math:`\\left|n\\right>`.

    Examples
    --------
    >>> fock(4,3)
    Quantum object: dims = [[4], [1]], shape = [4, 1], type = ket
    Qobj data =
    [[ 0.+0.j]
     [ 0.+0.j]
     [ 0.+0.j]
     [ 1.+0.j]]

    """
    return basis(N, n, offset=offset)


def thermal_dm(N, n, method='operator'):
    """Density matrix for a thermal state of n particles

    Parameters
    ----------
    N : int
        Number of basis states in Hilbert space.

    n : float
        Expectation value for number of particles in thermal state.

    method : string {'operator', 'analytic'}
        ``string`` that sets the method used to generate the
        thermal state probabilities

    Returns
    -------
    dm : qobj
        Thermal state density matrix.

    Examples
    --------
    >>> thermal_dm(5, 1)
    Quantum object: dims = [[5], [5]], \
shape = [5, 5], type = oper, isHerm = True
    Qobj data =
    [[ 0.51612903  0.          0.          0.          0.        ]
     [ 0.          0.25806452  0.          0.          0.        ]
     [ 0.          0.          0.12903226  0.          0.        ]
     [ 0.          0.          0.          0.06451613  0.        ]
     [ 0.          0.          0.          0.          0.03225806]]


    >>> thermal_dm(5, 1, 'analytic')
    Quantum object: dims = [[5], [5]], \
shape = [5, 5], type = oper, isHerm = True
    Qobj data =
    [[ 0.5      0.       0.       0.       0.     ]
     [ 0.       0.25     0.       0.       0.     ]
     [ 0.       0.       0.125    0.       0.     ]
     [ 0.       0.       0.       0.0625   0.     ]
     [ 0.       0.       0.       0.       0.03125]]

    Notes
    -----
    The 'operator' method (default) generates
    the thermal state using the truncated number operator ``num(N)``. This
    is the method that should be used in computations. The
    'analytic' method uses the analytic coefficients derived in
    an infinite Hilbert space. The analytic form is not necessarily normalized,
    if truncated too aggressively.

    """
    if n == 0:
        return fock_dm(N, 0)
    else:
        i = arange(N)
        if method == 'operator':
            beta = np.log(1.0 / n + 1.0)
            diags = np.exp(-beta * i)
            diags = diags / np.sum(diags)
            # populates diagonal terms using truncated operator expression
            rm = sp.spdiags(diags, 0, N, N, format='csr')
        elif method == 'analytic':
            # populates diagonal terms using analytic values
            rm = sp.spdiags((1.0 + n) ** (-1.0) * (n / (1.0 + n)) ** (i),
                            0, N, N, format='csr')
        else:
            raise ValueError(
                "'method' keyword argument must be 'operator' or 'analytic'")
    return Qobj(rm)


def maximally_mixed_dm(N):
    """
    Returns the maximally mixed density matrix for a Hilbert space of
    dimension N.

    Parameters
    ----------
    N : int
        Number of basis states in Hilbert space.

    Returns
    -------
    dm : qobj
        Thermal state density matrix.

    """
<<<<<<< HEAD
    dm = sp.spdiags(np.ones(N, dtype=complex) / N, 0, N, N, format='csr')
=======
    if (not isinstance(N, (int, np.int64))) or N <= 0:
        raise ValueError("N must be integer N > 0")
    dm = sp.spdiags(np.ones(N,dtype=complex)/float(N), 0, N, N, format='csr')
>>>>>>> 019730f8
    return Qobj(dm, isherm=True)


def ket2dm(Q):
    """Takes input ket or bra vector and returns density matrix
    formed by outer product.

    Parameters
    ----------
    Q : qobj
        Ket or bra type quantum object.

    Returns
    -------
    dm : qobj
        Density matrix formed by outer product of `Q`.

    Examples
    --------
    >>> x=basis(3,2)
    >>> ket2dm(x)
    Quantum object: dims = [[3], [3]], \
shape = [3, 3], type = oper, isHerm = True
    Qobj data =
    [[ 0.+0.j  0.+0.j  0.+0.j]
     [ 0.+0.j  0.+0.j  0.+0.j]
     [ 0.+0.j  0.+0.j  1.+0.j]]

    """
    if Q.type == 'ket':
        out = Q * Q.dag()
    elif Q.type == 'bra':
        out = Q.dag() * Q
    else:
        raise TypeError("Input is not a ket or bra vector.")
    return Qobj(out)


#
# projection operator
#
def projection(N, n, m, offset=0):
    """The projection operator that projects state |m> on state |n>: |n><m|.

    Parameters
    ----------

    N : int
        Number of basis states in Hilbert space.

    n, m : float
        The number states in the projection.

    offset : int (default 0)
        The lowest number state that is included in the finite number state
        representation of the projector.

    Returns
    -------
    oper : qobj
         Requested projection operator.
    """
    ket1 = basis(N, n, offset=offset)
    ket2 = basis(N, m, offset=offset)

    return ket1 * ket2.dag()


#
# composite qubit states
#
def qstate(string):
    """Creates a tensor product for a set of qubits in either
    the 'up' :math:`|0>` or 'down' :math:`|1>` state.

    Parameters
    ----------
    string : str
        String containing 'u' or 'd' for each qubit (ex. 'ududd')

    Returns
    -------
    qstate : qobj
        Qobj for tensor product corresponding to input string.

    Notes
    -----
    Look at ket and bra for more general functions
    creating multiparticle states.

    Examples
    --------
    >>> qstate('udu')
    Quantum object: dims = [[2, 2, 2], [1, 1, 1]], shape = [8, 1], type = ket
    Qobj data =
    [[ 0.]
     [ 0.]
     [ 0.]
     [ 0.]
     [ 0.]
     [ 1.]
     [ 0.]
     [ 0.]]

    """
    n = len(string)
    if n != (string.count('u') + string.count('d')):
        raise TypeError('String input to QSTATE must consist ' +
                        'of "u" and "d" elements only')
    else:
        up = basis(2, 1)
        dn = basis(2, 0)
    lst = []
    for k in range(n):
        if string[k] == 'u':
            lst.append(up)
        else:
            lst.append(dn)
    return tensor(lst)


#
# different qubit notation dictionary
#
_qubit_dict = {'g': 0,  # ground state
               'e': 1,  # excited state
               'u': 0,  # spin up
               'd': 1,  # spin down
               'H': 0,  # horizontal polarization
               'V': 1}  # vertical polarization


def _character_to_qudit(x):
    """
    Converts a character representing a one-particle state into int.
    """
    if x in _qubit_dict:
        return _qubit_dict[x]
    else:
        return int(x)


def ket(seq, dim=2):
    """
    Produces a multiparticle ket state for a list or string,
    where each element stands for state of the respective particle.

    Parameters
    ----------
    seq : str / list of ints or characters
        Each element defines state of the respective particle.
        (e.g. [1,1,0,1] or a string "1101").
        For qubits it is also possible to use the following conventions:
        - 'g'/'e' (ground and excited state)
        - 'u'/'d' (spin up and down)
        - 'H'/'V' (horizontal and vertical polarization)
        Note: for dimension > 9 you need to use a list.


    dim : int (default: 2) / list of ints
        Space dimension for each particle:
        int if there are the same, list if they are different.

    Returns
    -------
    ket : qobj

    Examples
    --------
    >>> ket("10")
    Quantum object: dims = [[2, 2], [1, 1]], shape = [4, 1], type = ket
    Qobj data =
    [[ 0.]
     [ 0.]
     [ 1.]
     [ 0.]]

    >>> ket("Hue")
    Quantum object: dims = [[2, 2, 2], [1, 1, 1]], shape = [8, 1], type = ket
    Qobj data =
    [[ 0.]
     [ 1.]
     [ 0.]
     [ 0.]
     [ 0.]
     [ 0.]
     [ 0.]
     [ 0.]]

    >>> ket("12", 3)
    Quantum object: dims = [[3, 3], [1, 1]], shape = [9, 1], type = ket
    Qobj data =
    [[ 0.]
     [ 0.]
     [ 0.]
     [ 0.]
     [ 0.]
     [ 1.]
     [ 0.]
     [ 0.]
     [ 0.]]

    >>> ket("31", [5, 2])
    Quantum object: dims = [[5, 2], [1, 1]], shape = [10, 1], type = ket
    Qobj data =
    [[ 0.]
     [ 0.]
     [ 0.]
     [ 0.]
     [ 0.]
     [ 0.]
     [ 0.]
     [ 1.]
     [ 0.]
     [ 0.]]
    """
    if isinstance(dim, int):
        dim = [dim] * len(seq)
    return tensor([basis(dim[i], _character_to_qudit(x))
                   for i, x in enumerate(seq)])


def bra(seq, dim=2):
    """
    Produces a multiparticle bra state for a list or string,
    where each element stands for state of the respective particle.

    Parameters
    ----------
    seq : str / list of ints or characters
        Each element defines state of the respective particle.
        (e.g. [1,1,0,1] or a string "1101").
        For qubits it is also possible to use the following conventions:
        - 'g'/'e' (ground and excited state)
        - 'u'/'d' (spin up and down)
        - 'H'/'V' (horizontal and vertical polarization)
        Note: for dimension > 9 you need to use a list.


    dim : int (default: 2) / list of ints
        Space dimension for each particle:
        int if there are the same, list if they are different.

    Returns
    -------
    bra : qobj

    Examples
    --------
    >>> bra("10")
    Quantum object: dims = [[1, 1], [2, 2]], shape = [1, 4], type = bra
    Qobj data =
    [[ 0.  0.  1.  0.]]

    >>> bra("Hue")
    Quantum object: dims = [[1, 1, 1], [2, 2, 2]], shape = [1, 8], type = bra
    Qobj data =
    [[ 0.  1.  0.  0.  0.  0.  0.  0.]]

    >>> bra("12", 3)
    Quantum object: dims = [[1, 1], [3, 3]], shape = [1, 9], type = bra
    Qobj data =
    [[ 0.  0.  0.  0.  0.  1.  0.  0.  0.]]


    >>> bra("31", [5, 2])
    Quantum object: dims = [[1, 1], [5, 2]], shape = [1, 10], type = bra
    Qobj data =
    [[ 0.  0.  0.  0.  0.  0.  0.  1.  0.  0.]]
    """
    return ket(seq, dim=dim).dag()


#
# quantum state number helper functions
#
def state_number_enumerate(dims, state=None, idx=0):
    """
    An iterator that enumerate all the state number arrays (quantum numbers on
    the form [n1, n2, n3, ...]) for a system with dimensions given by dims.

    Example:

        >>> for state in state_number_enumerate([2,2]):
        >>>     print state
        [ 0.  0.]
        [ 0.  1.]
        [ 1.  0.]
        [ 1.  1.]

    Parameters
    ----------
    dims : list or array
        The quantum state dimensions array, as it would appear in a Qobj.

    state : list
        Current state in the iteration. Used internally.

    idx : integer
        Current index in the iteration. Used internally.

    Returns
    -------
    state_number : list
        Successive state number arrays that can be used in loops and other
        iterations, using standard state enumeration *by definition*.

    """

    if state is None:
        state = np.zeros(len(dims))

    if idx == len(dims):
        yield np.array(state)
    else:
        for n in range(dims[idx]):
            state[idx] = n
            for s in state_number_enumerate(dims, state, idx + 1):
                yield s


def state_number_index(dims, state):
    """
    Return the index of a quantum state corresponding to state,
    given a system with dimensions given by dims.

    Example:

        >>> state_number_index([2, 2, 2], [1, 1, 0])
        6.0

    Parameters
    ----------
    dims : list or array
        The quantum state dimensions array, as it would appear in a Qobj.

    state : list
        State number array.

    Returns
    -------
    idx : list
        The index of the state given by `state` in standard enumeration
        ordering.

    """
    return sum([state[i] * prod(dims[i + 1:]) for i, d in enumerate(dims)])


def state_index_number(dims, index):
    """
    Return a quantum number representation given a state index, for a system
    of composite structure defined by dims.

    Example:

        >>> state_index_number([2, 2, 2], 6)
        [1, 1, 0]

    Parameters
    ----------
    dims : list or array
        The quantum state dimensions array, as it would appear in a Qobj.

    index : integer
        The index of the state in standard enumeration ordering.

    Returns
    -------
    state : list
        The state number array corresponding to index `index` in standard
        enumeration ordering.

    """
    state = np.empty_like(dims)

    D = np.concatenate([np.flipud(np.cumprod(np.flipud(dims[1:]))), [1]])

    for n in range(len(dims)):
        state[n] = index / D[n]
        index -= state[n] * D[n]

    return list(state)


def state_number_qobj(dims, state):
    """
    Return a Qobj representation of a quantum state specified by the state
    array `state`.

    Example:

        >>> state_number_qobj([2, 2, 2], [1, 0, 1])
        Quantum object: dims = [[2, 2, 2], [1, 1, 1]], \
shape = [8, 1], type = ket
        Qobj data =
        [[ 0.]
         [ 0.]
         [ 0.]
         [ 0.]
         [ 0.]
         [ 1.]
         [ 0.]
         [ 0.]]

    Parameters
    ----------
    dims : list or array
        The quantum state dimensions array, as it would appear in a Qobj.

    state : list
        State number array.

    Returns
    -------
    state : :class:`qutip.Qobj.qobj`
        The state as a :class:`qutip.Qobj.qobj` instance.


    """
    return tensor([fock(dims[i], s) for i, s in enumerate(state)])


def phase_basis(N, m, phi0=0):
    """
    Basis vector for the mth phase of the Pegg-Barnett phase operator.

    Parameters
    ----------
    N : int
        Number of basis vectors in Hilbert space.
    m : int
        Integer corresponding to the mth discrete phase phi_m=phi0+2*pi*m/N
    phi0 : float (default=0)
        Reference phase angle.

    Returns
    -------
    state : qobj
        Ket vector for mth Pegg-Barnett phase operator basis state.

    Notes
    -----
    The Pegg-Barnett basis states form a complete set over the truncated
    Hilbert space.

    """
    phim = phi0 + (2.0 * np.pi * m) / N
    n = np.arange(N).reshape((N, 1))
    data = 1.0 / np.sqrt(N) * np.exp(1.0j * n * phim)
    return Qobj(data)


def zero_ket(N, dims=None):
    """
    Creates the zero ket vector with shape Nx1 and
    dimensions `dims`.

    Parameters
    ----------
    N : int
        Hilbert space dimensionality
    dims : list
        Optional dimensions if ket corresponds to
        a composite Hilbert space.

    Returns
    -------
    zero_ket : qobj
        Zero ket on given Hilbert space.

    """
    return Qobj(sp.csr_matrix((N, 1), dtype=complex), dims=dims)


def spin_state(j, m, type='ket'):
    """Generates the spin state |j, m>, i.e.  the eigenstate
    of the spin-j Sz operator with eigenvalue m.

    Parameters
    ----------
    j : float
        The spin of the state ().

    m : int
        Eigenvalue of the spin-j Sz operator.

    type : string {'ket', 'bra', 'dm'}
        Type of state to generate.

    Returns
    -------
    state : qobj
        Qobj quantum object for spin state

    """
    J = 2 * j + 1

    if type == 'ket':
        return basis(int(J), int(j - m))
    elif type == 'bra':
        return basis(int(J), int(j - m)).dag()
    elif type == 'dm':
        return fock_dm(int(J), int(j - m))
    else:
        raise ValueError("invalid value keyword argument 'type'")


def spin_coherent(j, theta, phi, type='ket'):
    """Generates the spin state |j, m>, i.e.  the eigenstate
    of the spin-j Sz operator with eigenvalue m.

    Parameters
    ----------
    j : float
        The spin of the state.

    theta : float
        Angle from z axis.

    phi : float
        Angle from x axis.

    type : string {'ket', 'bra', 'dm'}
        Type of state to generate.

    Returns
    -------
    state : qobj
        Qobj quantum object for spin coherent state

    """
    Sp = jmat(j, '+')
    Sm = jmat(j, '-')
    psi = (0.5 * theta * np.exp(1j * phi) * Sm -
           0.5 * theta * np.exp(-1j * phi) * Sp).expm() * spin_state(j, j)

    if type == 'ket':
        return psi
    elif type == 'bra':
        return psi.dag()
    elif type == 'dm':
        return ket2dm(psi)
    else:
        raise ValueError("invalid value keyword argument 'type'")


def bell_state(state='00'):
    """
    Returns the Bell state:

        |B00> = 1 / sqrt(2)*[|0>|0>+|1>|1>]
        |B01> = 1 / sqrt(2)*[|0>|0>-|1>|1>]
        |B10> = 1 / sqrt(2)*[|0>|1>+|1>|0>]
        |B11> = 1 / sqrt(2)*[|0>|1>-|1>|0>]

    Returns
    -------
    Bell_state : qobj
        Bell state

    """
    if state == '00':
        Bell_state = tensor(
            basis(2), basis(2))+tensor(basis(2, 1), basis(2, 1))
    elif state == '01':
        Bell_state = tensor(
            basis(2), basis(2))-tensor(basis(2, 1), basis(2, 1))
    elif state == '10':
        Bell_state = tensor(
            basis(2), basis(2, 1))+tensor(basis(2, 1), basis(2))
    elif state == '11':
        Bell_state = tensor(
            basis(2), basis(2, 1))-tensor(basis(2, 1), basis(2))

    return Bell_state.unit()


def singlet_state():
    """
    Returns the two particle singlet-state:

        |S>=1/sqrt(2)*[|0>|1>-|1>|0>]

    that is identical to the fourth bell state.

    Returns
    -------
    Bell_state : qobj
        |B11> Bell state

    """
    return bell_state('11')


def triplet_states():
    """
    Returns the two particle triplet-states:

        |T>= |1>|1>
           = 1 / sqrt(2)*[|0>|1>-|1>|0>]
           = |0>|0>
    that is identical to the fourth bell state.

    Returns
    -------
    trip_states : list
        2 particle triplet states

    """
    trip_states = []
    trip_states.append(tensor(basis(2, 1), basis(2, 1)))
    trip_states.append(
        tensor(basis(2), basis(2, 1))+tensor(basis(2, 1), basis(2)))
    trip_states.append(tensor(basis(2), basis(2)))
    return trip_states


def w_state(N=3):
    """
    Returns the N-qubit W-state.

    Parameters
    ----------
    N : int (default=3)
        Number of qubits in state

    Returns
    -------
    W : qobj
        N-qubit W-state

    """
    inds = np.zeros(N, dtype=int)
    inds[0] = 1
    state = tensor([basis(2, x) for x in inds])
    for kk in range(1, N):
        perm_inds = np.roll(inds, kk)
        state += tensor([basis(2, x) for x in perm_inds])
    return state.unit()


def ghz_state(N=3):
    """
    Returns the N-qubit GHZ-state.

    Parameters
    ----------
    N : int (default=3)
        Number of qubits in state

    Returns
    -------
    G : qobj
        N-qubit GHZ-state

    """
    state = (tensor([basis(2) for k in range(N)]) +
             tensor([basis(2, 1) for k in range(N)]))
    return state/np.sqrt(2)<|MERGE_RESOLUTION|>--- conflicted
+++ resolved
@@ -402,15 +402,12 @@
     -------
     dm : qobj
         Thermal state density matrix.
-
-    """
-<<<<<<< HEAD
-    dm = sp.spdiags(np.ones(N, dtype=complex) / N, 0, N, N, format='csr')
-=======
+    """
     if (not isinstance(N, (int, np.int64))) or N <= 0:
         raise ValueError("N must be integer N > 0")
-    dm = sp.spdiags(np.ones(N,dtype=complex)/float(N), 0, N, N, format='csr')
->>>>>>> 019730f8
+
+    dm = sp.spdiags(np.ones(N, dtype=complex)/float(N), 0, N, N, format='csr')
+
     return Qobj(dm, isherm=True)
 
 
